import json
import requests
import traceback
import urwid
import webbrowser

from toot import __version__
<<<<<<< HEAD
from toot.utils import format_content
from .utils import highlight_hashtags, highlight_keys, add_corners
from .widgets import Button, EditBox, SelectableText, EmojiText
from toot import api
from PIL import Image
from term_image.image import AutoImage
from term_image.widget import UrwidImage
=======
from toot import api
from toot.tui.utils import highlight_keys
from toot.tui.widgets import Button, EditBox, SelectableText
from toot.tui.richtext import html_to_widgets
>>>>>>> 1c5abb84


class StatusSource(urwid.Padding):
    """Shows status data, as returned by the server, as formatted JSON."""
    def __init__(self, status):
        self.source = json.dumps(status.data, indent=4)
        self.filename_edit = EditBox(caption="Filename: ", edit_text=f"status-{status.id}.json")
        self.status_text = urwid.Text("")

        walker = urwid.SimpleFocusListWalker([
            self.filename_edit,
            Button("Save", on_press=self.save_json),
            urwid.Divider("─"),
            urwid.Divider(" "),
            urwid.Text(self.source)
        ])

        frame = urwid.Frame(
            body=urwid.ListBox(walker),
            footer=self.status_text
        )
        super().__init__(frame)

    def save_json(self, button):
        filename = self.filename_edit.get_edit_text()
        if filename:
            with open(filename, "w") as f:
                f.write(self.source)
            self.status_text.set_text(("footer_message", f"Saved to {filename}"))


class StatusZoom(urwid.ListBox):
    """Opens status in scrollable popup window"""
    def __init__(self, status_details):
        ll = list(filter(lambda x: getattr(x, "rows", None), status_details.widget_list))
        walker = urwid.SimpleFocusListWalker(ll)
        super().__init__(walker)


class StatusLinks(urwid.ListBox):
    """Shows status links."""
    signals = ["clear-screen"]

    def __init__(self, links):

        def widget(url, title):
            return Button(title or url, on_press=lambda btn: self.browse(url))

        walker = urwid.SimpleFocusListWalker(
            [widget(url, title) for url, title in links]
        )
        super().__init__(walker)

    def browse(self, url):
        webbrowser.open(url)
        # force a screen refresh; necessary with console browsers
        self._emit("clear-screen")


class ExceptionStackTrace(urwid.ListBox):
    """Shows an exception stack trace."""
    def __init__(self, ex):
        lines = traceback.format_exception(type(ex), value=ex, tb=ex.__traceback__)
        walker = urwid.SimpleFocusListWalker([
            urwid.Text(line) for line in lines
        ])
        super().__init__(walker)


class StatusDeleteConfirmation(urwid.ListBox):
    signals = ["delete", "close"]

    def __init__(self, status):
        def _delete(_):
            self._emit("delete")

        def _close(_):
            self._emit("close")

        walker = urwid.SimpleFocusListWalker([
            Button("Yes, delete", on_press=_delete),
            Button("No, cancel", on_press=_close),
        ])
        super().__init__(walker)


class GotoMenu(urwid.ListBox):
    signals = [
        "home_timeline",
        "public_timeline",
        "hashtag_timeline",
        "bookmark_timeline",
        "notification_timeline",
        "conversation_timeline",
        "personal_timeline",
        "list_timeline",
    ]

    def __init__(self, user_timelines, user_lists):
        self.hash_edit = EditBox(caption="Hashtag: ")
        self.message_widget = urwid.Text("")

        actions = list(self.generate_actions(user_timelines, user_lists))
        walker = urwid.SimpleFocusListWalker(actions)
        super().__init__(walker)

    def get_hashtag(self):
        return self.hash_edit.edit_text.strip().lstrip("#")

    def generate_actions(self, user_timelines, user_lists):
        def _home(button):
            self._emit("home_timeline")

        def _local_public(button):
            self._emit("public_timeline", True)

        def _global_public(button):
            self._emit("public_timeline", False)

        def _personal(button):
            self._emit("personal_timeline", False)

        def _bookmarks(button):
            self._emit("bookmark_timeline", False)

        def _notifications(button):
            self._emit("notification_timeline", False)

        def _conversations(button):
            self._emit("conversation_timeline", False)

        def _hashtag(local):
            self.message_widget.set_text("")
            hashtag = self.get_hashtag()
            if hashtag:
                self._emit("hashtag_timeline", hashtag, local)
            else:
                self.message_widget.set_text(("warning", "Hashtag name required"))

        def mk_on_press_user_hashtag(tag, local):
            def on_press(btn):
                self._emit("hashtag_timeline", tag, local)
            return on_press

        def mk_on_press_user_list(list_item):
            def on_press(btn):
                self._emit("list_timeline", list_item)
            return on_press

        yield Button("Home timeline", on_press=_home)
        yield Button("Local public timeline", on_press=_local_public)
        yield Button("Global public timeline", on_press=_global_public)
        yield Button("Personal timeline", on_press=_personal)
        yield Button("Bookmarks", on_press=_bookmarks)
        yield Button("Notifications", on_press=_notifications)
        yield Button("Conversations", on_press=_conversations)

        if len(user_timelines):
            yield urwid.Divider()
            yield urwid.Text(("bold", "Shortcuts:"))

            # show all hashtag shortcuts
            for tag, cfg in sorted(user_timelines.items()):
                is_local = cfg["local"]
                yield Button(f"#{tag}" + (" (local)" if is_local else ""),
                     on_press=mk_on_press_user_hashtag(tag, is_local))

        for list_item in user_lists:
            yield Button(f"\N{clipboard}{list_item['title']}",
                         on_press=mk_on_press_user_list(list_item))

        yield urwid.Divider()
        yield self.hash_edit
        yield Button("Local hashtag timeline", on_press=lambda x: _hashtag(True))
        yield Button("Public hashtag timeline", on_press=lambda x: _hashtag(False))
        yield urwid.Divider()
        yield self.message_widget


class Help(urwid.Padding):
    def __init__(self):
        actions = list(self.generate_contents())
        walker = urwid.SimpleListWalker(actions)
        listbox = urwid.ListBox(walker)
        super().__init__(listbox, left=1, right=1)

    def generate_contents(self):
        def h(text):
            return highlight_keys(text, "shortcut")

        yield urwid.Text(("bold", "toot {}".format(__version__)))
        yield urwid.Divider()
        yield urwid.Text(("bold", "General usage"))
        yield urwid.Divider()
        yield urwid.Text(h("  [Arrow keys] or [H/J/K/L] to move around and scroll content"))
        yield urwid.Text(h("  [PageUp] and [PageDown] to scroll content"))
        yield urwid.Text(h("  [Enter] or [Space] to activate buttons and menu options"))
        yield urwid.Text(h("  [Esc] or [Q] to go back, close overlays, such as menus and this help text"))
        yield urwid.Divider()
        yield urwid.Text(("bold", "General keys"))
        yield urwid.Divider()
        yield urwid.Text(h("  [Q] - quit toot"))
        yield urwid.Text(h("  [G] - go to - switch timelines"))
        yield urwid.Text(h("  [E] - save/unsave (pin) current timeline"))
        yield urwid.Text(h("  [,] - refresh current timeline"))
        yield urwid.Text(h("  [?] - show this help"))
        yield urwid.Divider()
        yield urwid.Text(("bold", "Status keys"))
        yield urwid.Divider()
        yield urwid.Text("These commands are applied to the currently focused status.")
        yield urwid.Divider()
        yield urwid.Text(h("  [B] - Boost/unboost status"))
        yield urwid.Text(h("  [C] - Compose new status"))
        yield urwid.Text(h("  [F] - Favourite/unfavourite status"))
        yield urwid.Text(h("  [K] - Bookmark/unbookmark status"))
        yield urwid.Text(h("  [N] - Translate status if possible (toggle)"))
        yield urwid.Text(h("  [R] - Reply to current status"))
        yield urwid.Text(h("  [S] - Show text marked as sensitive"))
        yield urwid.Text(h("  [T] - Show status thread (replies)"))
        yield urwid.Text(h("  [L] - Show the status links"))
        yield urwid.Text(h("  [U] - Show the status data in JSON as received from the server"))
        yield urwid.Text(h("  [V] - Open status in default browser"))
        yield urwid.Text(h("  [Y] - Copy status to clipboard"))
        yield urwid.Text(h("  [Z] - Open status in scrollable popup window"))
        yield urwid.Divider()
        yield urwid.Text(("bold", "Links"))
        yield urwid.Divider()
        yield link("Documentation: ", "https://toot.bezdomni.net/")
        yield link("Project home:  ", "https://github.com/ihabunek/toot/")


class Account(urwid.ListBox):
    """Shows account data and provides various actions"""
    def __init__(self, app, user, account, relationship):
        self.app = app
        self.user = user
        self.account = account
        self.relationship = relationship
        self.last_action = None
        self.setup_listbox()

    def setup_listbox(self):
        actions = list(self.generate_contents(self.account, self.relationship, self.last_action))
        walker = urwid.SimpleListWalker(actions)
        super().__init__(walker)

    def account_header(self, account):
        if account['avatar'] and not account["avatar"].endswith("missing.png"):
            img = Image.open(requests.get(account['avatar'], stream=True).raw)

            if img.format == 'PNG' and img.mode != 'RGBA':
                img = img.convert("RGBA")
            aimg = urwid.BoxAdapter(
                UrwidImage(
                    AutoImage(
                        add_corners(img, 10)), upscale=True),
                10)
        else:
            aimg = urwid.BoxAdapter(urwid.SolidFill(" "), 10)

        if account['header'] and not account["header"].endswith("missing.png"):
            img = Image.open(requests.get(account['header'], stream=True).raw)

            if img.format == 'PNG' and img.mode != 'RGBA':
                img = img.convert("RGBA")
            himg = (urwid.BoxAdapter(
                    UrwidImage(
                        AutoImage(
                            add_corners(img, 10)
                        ), upscale=True),
                    10)
                    )
        else:
            himg = urwid.BoxAdapter(urwid.SolidFill(" "), 10)

        atxt = urwid.Pile([urwid.Divider(),
                        urwid.AttrMap(
                            EmojiText(account["display_name"], account["emojis"]),
                            "account"),
                (urwid.Text(("highlight", "@" + self.account['acct'])))])
        columns = urwid.Columns([aimg, ("weight", 9999, himg)], dividechars=2, min_width=20)

        header = urwid.Pile([columns, urwid.Divider(), atxt])
        return header

    def generate_contents(self, account, relationship=None, last_action=None):
        if self.last_action and not self.last_action.startswith("Confirm"):
            yield Button(f"Confirm {self.last_action}", on_press=take_action, user_data=self)
            yield Button("Cancel", on_press=cancel_action, user_data=self)
        else:
            if self.user.username == account["acct"]:
                yield urwid.Text(("dim", "This is your account"))
            else:
                if relationship['requested']:
                    yield urwid.Text(("dim", "< Follow request is pending >"))
                else:
                    yield Button("Unfollow" if relationship['following'] else "Follow",
                    on_press=confirm_action, user_data=self)

                yield Button("Unmute" if relationship['muting'] else "Mute",
                    on_press=confirm_action, user_data=self)
                yield Button("Unblock" if relationship['blocking'] else "Block",
                    on_press=confirm_action, user_data=self)

        yield urwid.Divider("─")
        yield urwid.Divider()

        yield self.account_header(account)

        if account["note"]:
            yield urwid.Divider()
<<<<<<< HEAD
            for line in format_content(account["note"]):
                yield urwid.Text(highlight_hashtags(line, followed_tags=set()))
            yield urwid.Divider()
=======

            widgetlist = html_to_widgets(account["note"])
            for line in widgetlist:
                yield (line)

        yield urwid.Divider()
        yield urwid.Text(["ID: ", ("highlight", f"{account['id']}")])
        yield urwid.Text(["Since: ", ("highlight", f"{account['created_at'][:10]}")])
        yield urwid.Divider()
>>>>>>> 1c5abb84

        if account["bot"]:
            yield urwid.Text([("highlight", "Bot \N{robot face}")])
            yield urwid.Divider()
        if account["locked"]:
            yield urwid.Text([("warning", "Locked \N{lock}")])
            yield urwid.Divider()
        if "suspended" in account and account["suspended"]:
            yield urwid.Text([("warning", "Suspended \N{cross mark}")])
            yield urwid.Divider()
        if relationship["followed_by"]:
            yield urwid.Text(("highlight", "Follows you \N{busts in silhouette}"))
            yield urwid.Divider()
        if relationship["blocked_by"]:
            yield urwid.Text(("warning", "Blocks you \N{no entry}"))
            yield urwid.Divider()

        yield urwid.Text(["Followers: ", ("highlight", f"{account['followers_count']}")])
        yield urwid.Text(["Following: ", ("highlight", f"{account['following_count']}")])
        yield urwid.Text(["Statuses: ", ("highlight", f"{account['statuses_count']}")])

        if account["fields"]:
            for field in account["fields"]:
                name = field["name"].title()
                yield urwid.Divider()
                yield urwid.Text([("bold", f"{name.rstrip(':')}"), ":"])

                widgetlist = html_to_widgets(field["value"])
                for line in widgetlist:
                    yield (line)

                if field["verified_at"]:
                    yield urwid.Text(("success", "✓ Verified"))

        yield urwid.Divider()
        yield link("", account["url"])


def take_action(button: Button, self: Account):
    action = button.get_label()

    if action == "Confirm Follow":
        self.relationship = api.follow(self.app, self.user, self.account["id"]).json()
    elif action == "Confirm Unfollow":
        self.relationship = api.unfollow(self.app, self.user, self.account["id"]).json()
    elif action == "Confirm Mute":
        self.relationship = api.mute(self.app, self.user, self.account["id"]).json()
    elif action == "Confirm Unmute":
        self.relationship = api.unmute(self.app, self.user, self.account["id"]).json()
    elif action == "Confirm Block":
        self.relationship = api.block(self.app, self.user, self.account["id"]).json()
    elif action == "Confirm Unblock":
        self.relationship = api.unblock(self.app, self.user, self.account["id"]).json()

    self.last_action = None
    self.setup_listbox()


def confirm_action(button: Button, self: Account):
    self.last_action = button.get_label()
    self.setup_listbox()


def cancel_action(button: Button, self: Account):
    self.last_action = None
    self.setup_listbox()


def link(text, url):
    attr_map = {"link": "link_focused"}
    text = SelectableText([text, ("link", url)])
    urwid.connect_signal(text, "click", lambda t: webbrowser.open(url))
    return urwid.AttrMap(text, "", attr_map)<|MERGE_RESOLUTION|>--- conflicted
+++ resolved
@@ -5,20 +5,16 @@
 import webbrowser
 
 from toot import __version__
-<<<<<<< HEAD
+from toot import api
+
 from toot.utils import format_content
-from .utils import highlight_hashtags, highlight_keys, add_corners
-from .widgets import Button, EditBox, SelectableText, EmojiText
+from toot.tui.utils import highlight_hashtags, highlight_keys, add_corners
+from toot.tui.widgets import Button, EditBox, SelectableText, EmojiText
+from toot.tui.richtext import html_to_widgets
 from toot import api
 from PIL import Image
 from term_image.image import AutoImage
 from term_image.widget import UrwidImage
-=======
-from toot import api
-from toot.tui.utils import highlight_keys
-from toot.tui.widgets import Button, EditBox, SelectableText
-from toot.tui.richtext import html_to_widgets
->>>>>>> 1c5abb84
 
 
 class StatusSource(urwid.Padding):
@@ -330,12 +326,6 @@
 
         if account["note"]:
             yield urwid.Divider()
-<<<<<<< HEAD
-            for line in format_content(account["note"]):
-                yield urwid.Text(highlight_hashtags(line, followed_tags=set()))
-            yield urwid.Divider()
-=======
-
             widgetlist = html_to_widgets(account["note"])
             for line in widgetlist:
                 yield (line)
@@ -344,7 +334,6 @@
         yield urwid.Text(["ID: ", ("highlight", f"{account['id']}")])
         yield urwid.Text(["Since: ", ("highlight", f"{account['created_at'][:10]}")])
         yield urwid.Divider()
->>>>>>> 1c5abb84
 
         if account["bot"]:
             yield urwid.Text([("highlight", "Bot \N{robot face}")])
