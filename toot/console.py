import logging
import os
import re
import shutil
import sys

from argparse import ArgumentParser, FileType, ArgumentTypeError, Action
from collections import namedtuple
from itertools import chain
from toot import config, commands, CLIENT_NAME, CLIENT_WEBSITE, __version__
from toot.exceptions import ApiError, ConsoleError
from toot.output import print_out, print_err
from .debugger import initialize_debugger

VISIBILITY_CHOICES = ["public", "unlisted", "private", "direct"]
VISIBILITY_CHOICES_STR = ", ".join(f"'{v}'" for v in VISIBILITY_CHOICES)

PRIVACY_CHOICES = ["public", "unlisted", "private"]
PRIVACY_CHOICES_STR = ", ".join(f"'{v}'" for v in PRIVACY_CHOICES)


class BooleanOptionalAction(Action):
    """
    Backported from argparse. This action is available since Python 3.9.
    https://github.com/python/cpython/blob/3.11/Lib/argparse.py
    """
    def __init__(self,
                 option_strings,
                 dest,
                 default=None,
                 type=None,
                 choices=None,
                 required=False,
                 help=None,
                 metavar=None):

        _option_strings = []
        for option_string in option_strings:
            _option_strings.append(option_string)

            if option_string.startswith('--'):
                option_string = '--no-' + option_string[2:]
                _option_strings.append(option_string)

        super().__init__(
            option_strings=_option_strings,
            dest=dest,
            nargs=0,
            default=default,
            type=type,
            choices=choices,
            required=required,
            help=help,
            metavar=metavar)

    def __call__(self, parser, namespace, values, option_string=None):
        if option_string in self.option_strings:
            setattr(namespace, self.dest, not option_string.startswith('--no-'))

    def format_usage(self):
        return ' | '.join(self.option_strings)


def get_default_visibility():
    return os.getenv("TOOT_POST_VISIBILITY", "public")


def language(value):
    """Validates the language parameter"""
    if len(value) != 2:
        raise ArgumentTypeError(
            "Invalid language. Expected a 2 letter abbreviation according to "
            "the ISO 639-1 standard."
        )

    return value


def visibility(value):
    """Validates the visibility parameter"""
    if value not in VISIBILITY_CHOICES:
        raise ValueError("Invalid visibility value")

    return value


def privacy(value):
    """Validates the privacy parameter"""
    if value not in PRIVACY_CHOICES:
        raise ValueError(f"Invalid privacy value. Expected one of {PRIVACY_CHOICES_STR}.")

    return value


def timeline_count(value):
    n = int(value)
    if not 0 < n <= 20:
        raise ArgumentTypeError("Number of toots should be between 1 and 20.")
    return n


DURATION_UNITS = {
    "m": 60,
    "h": 60 * 60,
    "d": 60 * 60 * 24,
}


def duration(value: str):
    match = re.match(r"""^
        (([0-9]+)\s*(days|day|d))?\s*
        (([0-9]+)\s*(hours|hour|h))?\s*
        (([0-9]+)\s*(minutes|minute|m))?\s*
        (([0-9]+)\s*(seconds|second|s))?\s*
    $""", value, re.X)

    if not match:
        raise ArgumentTypeError(f"Invalid duration: {value}")

    days = match.group(2)
    hours = match.group(5)
    minutes = match.group(8)
    seconds = match.group(11)

    days = int(match.group(2) or 0) * 60 * 60 * 24
    hours = int(match.group(5) or 0) * 60 * 60
    minutes = int(match.group(8) or 0) * 60
    seconds = int(match.group(11) or 0)

    duration = days + hours + minutes + seconds

    if duration == 0:
        raise ArgumentTypeError("Empty duration")

    return duration


def editor(value):
    if not value:
        raise ArgumentTypeError(
            "Editor not specified in --editor option and $EDITOR environment "
            "variable not set."
        )

    # Check editor executable exists
    exe = shutil.which(value)
    if not exe:
        raise ArgumentTypeError("Editor `{}` not found".format(value))

    return exe


Command = namedtuple("Command", ["name", "description", "require_auth", "arguments"])


# Arguments added to every command
common_args = [
    (["--no-color"], {
        "help": "don't use ANSI colors in output",
        "action": 'store_true',
        "default": False,
    }),
    (["--quiet"], {
        "help": "don't write to stdout on success",
        "action": 'store_true',
        "default": False,
    }),
    (["--debug"], {
        "help": "show debug log in console",
        "action": 'store_true',
        "default": False,
    }),
<<<<<<< HEAD
    (["--debugger"], {
        "help": "launch with vscode debugpy",
        "action": 'store_true',
        "default": False,
    }),

=======
    (["--verbose"], {
        "help": "show extra detail in debug log; used with --debug",
        "action": 'store_true',
        "default": False,
    }),
>>>>>>> 48770a31
]

# Arguments added to commands which require authentication
common_auth_args = [
    (["-u", "--using"], {
        "help": "the account to use, overrides active account",
    }),
]

account_arg = (["account"], {
    "help": "account name, e.g. 'Gargron@mastodon.social'",
})

instance_arg = (["-i", "--instance"], {
    "type": str,
    "help": 'mastodon instance to log into e.g. "mastodon.social"',
})

email_arg = (["-e", "--email"], {
    "type": str,
    "help": 'email address to log in with',
})

scheme_arg = (["--disable-https"], {
    "help": "disable HTTPS and use insecure HTTP",
    "dest": "scheme",
    "default": "https",
    "action": "store_const",
    "const": "http",
})

status_id_arg = (["status_id"], {
    "help": "ID of the status",
    "type": str,
})

visibility_arg = (["-v", "--visibility"], {
    "type": visibility,
    "default": get_default_visibility(),
    "help": f"Post visibility. One of: {VISIBILITY_CHOICES_STR}. Defaults to "
            f"'{get_default_visibility()}' which can be overridden by setting "
            "the TOOT_POST_VISIBILITY environment variable",
})

tag_arg = (["tag_name"], {
    "type": str,
    "help": "tag name, e.g. Caturday, or \"#Caturday\"",
})

# Arguments for selecting a timeline (see `toot.commands.get_timeline_generator`)
common_timeline_args = [
    (["-p", "--public"], {
        "action": "store_true",
        "default": False,
        "help": "show public timeline (does not require auth)",
    }),
    (["-t", "--tag"], {
        "type": str,
        "help": "show hashtag timeline (does not require auth)",
    }),
    (["-l", "--local"], {
        "action": "store_true",
        "default": False,
        "help": "show only statuses from local instance (public and tag timelines only)",
    }),
    (["-i", "--instance"], {
        "type": str,
        "help": "mastodon instance from which to read (public and tag timelines only)",
    }),
    (["--list"], {
        "type": str,
        "help": "show timeline for given list.",
    }),
]

timeline_and_bookmark_args = [
    (["-c", "--count"], {
        "type": timeline_count,
        "help": "number of toots to show per page (1-20, default 10).",
        "default": 10,
    }),
    (["-r", "--reverse"], {
        "action": "store_true",
        "default": False,
        "help": "Reverse the order of the shown timeline (to new posts at the bottom)",
    }),
    (["-1", "--once"], {
        "action": "store_true",
        "default": False,
        "help": "Only show the first <count> toots, do not prompt to continue.",
    }),
]

timeline_args = common_timeline_args + timeline_and_bookmark_args

AUTH_COMMANDS = [
    Command(
        name="login",
        description="Log into a mastodon instance using your browser (recommended)",
        arguments=[instance_arg, scheme_arg],
        require_auth=False,
    ),
    Command(
        name="login_cli",
        description="Log in from the console, does NOT support two factor authentication",
        arguments=[instance_arg, email_arg, scheme_arg],
        require_auth=False,
    ),
    Command(
        name="activate",
        description="Switch between logged in accounts.",
        arguments=[account_arg],
        require_auth=False,
    ),
    Command(
        name="logout",
        description="Log out, delete stored access keys",
        arguments=[account_arg],
        require_auth=False,
    ),
    Command(
        name="auth",
        description="Show logged in accounts and instances",
        arguments=[],
        require_auth=False,
    ),
    Command(
        name="env",
        description="Print environment information for inclusion in bug reports.",
        arguments=[],
        require_auth=False,
    ),
    Command(
        name="update_account",
        description="Update your account details",
        arguments=[
            (["--display-name"], {
                "type": str,
                "help": "The display name to use for the profile.",
            }),
            (["--note"], {
                "type": str,
                "help": "The account bio.",
            }),
            (["--avatar"], {
                "type": FileType("rb"),
                "help": "Path to the avatar image to set.",
            }),
            (["--header"], {
                "type": FileType("rb"),
                "help": "Path to the header image to set.",
            }),
            (["--bot"], {
                "action": BooleanOptionalAction,
                "help": "Whether the account has a bot flag.",
            }),
            (["--discoverable"], {
                "action": BooleanOptionalAction,
                "help": "Whether the account should be shown in the profile directory.",
            }),
            (["--locked"], {
                "action": BooleanOptionalAction,
                "help": "Whether manual approval of follow requests is required.",
            }),
            (["--privacy"], {
                "type": privacy,
                "help": f"Default post privacy for authored statuses. One of: {PRIVACY_CHOICES_STR}."
            }),
            (["--sensitive"], {
                "action": BooleanOptionalAction,
                "help": "Whether to mark authored statuses as sensitive by default."
            }),
            (["--language"], {
                "type": language,
                "help": "Default language to use for authored statuses (ISO 6391)."
            }),
        ],
        require_auth=True,
    ),
]

TUI_COMMANDS = [
    Command(
        name="tui",
        description="Launches the toot terminal user interface",
        arguments=[
            (["--relative-datetimes"], {
                "action": "store_true",
                "default": False,
                "help": "Show relative datetimes in status list.",
            }),
        ],
        require_auth=True,
    ),
]


READ_COMMANDS = [
    Command(
        name="whoami",
        description="Display logged in user details",
        arguments=[],
        require_auth=True,
    ),
    Command(
        name="whois",
        description="Display account details",
        arguments=[
            (["account"], {
                "help": "account name or numeric ID"
            }),
        ],
        require_auth=True,
    ),
    Command(
        name="notifications",
        description="Notifications for logged in user",
        arguments=[
            (["--clear"], {
                "help": "delete all notifications from the server",
                "action": 'store_true',
                "default": False,
            }),
            (["-r", "--reverse"], {
                "action": "store_true",
                "default": False,
                "help": "Reverse the order of the shown notifications (newest on top)",
            }),
            (["-m", "--mentions"], {
                "action": "store_true",
                "default": False,
                "help": "Only print mentions",
            })
        ],
        require_auth=True,
    ),
    Command(
        name="instance",
        description="Display instance details",
        arguments=[
            (["instance"], {
                "help": "instance domain (e.g. 'mastodon.social') or blank to use current",
                "nargs": "?",
            }),
            scheme_arg,
        ],
        require_auth=False,
    ),
    Command(
        name="search",
        description="Search for users or hashtags",
        arguments=[
            (["query"], {
                "help": "the search query",
            }),
            (["-r", "--resolve"], {
                "action": 'store_true',
                "default": False,
                "help": "Resolve non-local accounts",
            }),
        ],
        require_auth=True,
    ),
    Command(
        name="thread",
        description="Show toot thread items",
        arguments=[
            (["status_id"], {
                "help": "Show thread for toot.",
            }),
        ],
        require_auth=True,
    ),
    Command(
        name="timeline",
        description="Show recent items in a timeline (home by default)",
        arguments=timeline_args,
        require_auth=True,
    ),
    Command(
        name="bookmarks",
        description="Show bookmarked posts",
        arguments=timeline_and_bookmark_args,
        require_auth=True,
    ),
]

POST_COMMANDS = [
    Command(
        name="post",
        description="Post a status text to your timeline",
        arguments=[
            (["text"], {
                "help": "The status text to post.",
                "nargs": "?",
            }),
            (["-m", "--media"], {
                "action": "append",
                "type": FileType("rb"),
                "help": "path to the media file to attach (specify multiple "
                        "times to attach up to 4 files)"
            }),
            (["-d", "--description"], {
                "action": "append",
                "type": str,
                "help": "plain-text description of the media for accessibility "
                        "purposes, one per attached media"
            }),
            visibility_arg,
            (["-s", "--sensitive"], {
                "action": 'store_true',
                "default": False,
                "help": "mark the media as NSFW",
            }),
            (["-p", "--spoiler-text"], {
                "type": str,
                "help": "text to be shown as a warning before the actual content",
            }),
            (["-r", "--reply-to"], {
                "type": str,
                "help": "local ID of the status you want to reply to",
            }),
            (["-l", "--language"], {
                "type": language,
                "help": "ISO 639-2 language code of the toot, to skip automatic detection",
            }),
            (["-e", "--editor"], {
                "type": editor,
                "nargs": "?",
                "const": os.getenv("EDITOR", ""),  # option given without value
                "help": "Specify an editor to compose your toot, "
                        "defaults to editor defined in $EDITOR env variable.",
            }),
            (["--scheduled-at"], {
                "type": str,
                "help": "ISO 8601 Datetime at which to schedule a status. Must "
                        "be at least 5 minutes in the future.",
            }),
            (["--scheduled-in"], {
                "type": duration,
                "help": """Schedule the toot to be posted after a given amount
                        of time. Examples: "1 day", "2 hours 30 minutes",
                        "5 minutes 30 seconds" or any combination of above.
                        Shorthand: "1d", "2h30m", "5m30s". Must be at least 5
                        minutes.""",
            }),
            (["-t", "--content-type"], {
                "type": str,
                "help": "MIME type for the status text (not supported on all instances)",
            }),
        ],
        require_auth=True,
    ),
    Command(
        name="upload",
        description="Upload an image or video file",
        arguments=[
            (["file"], {
                "help": "Path to the file to upload",
                "type": FileType('rb')
            }),
            (["-d", "--description"], {
                "type": str,
                "help": "plain-text description of the media for accessibility purposes"
            }),
        ],
        require_auth=True,
    ),
]

STATUS_COMMANDS = [
    Command(
        name="delete",
        description="Delete a status",
        arguments=[status_id_arg],
        require_auth=True,
    ),
    Command(
        name="favourite",
        description="Favourite a status",
        arguments=[status_id_arg],
        require_auth=True,
    ),
    Command(
        name="unfavourite",
        description="Unfavourite a status",
        arguments=[status_id_arg],
        require_auth=True,
    ),
    Command(
        name="reblog",
        description="Reblog a status",
        arguments=[status_id_arg, visibility_arg],
        require_auth=True,
    ),
    Command(
        name="unreblog",
        description="Unreblog a status",
        arguments=[status_id_arg],
        require_auth=True,
    ),
    Command(
        name="reblogged_by",
        description="Show accounts that reblogged the status",
        arguments=[status_id_arg],
        require_auth=False,
    ),
    Command(
        name="pin",
        description="Pin a status",
        arguments=[status_id_arg],
        require_auth=True,
    ),
    Command(
        name="unpin",
        description="Unpin a status",
        arguments=[status_id_arg],
        require_auth=True,
    ),
    Command(
        name="bookmark",
        description="Bookmark a status",
        arguments=[status_id_arg],
        require_auth=True,
    ),
    Command(
        name="unbookmark",
        description="Unbookmark a status",
        arguments=[status_id_arg],
        require_auth=True,
    ),
]

ACCOUNTS_COMMANDS = [
    Command(
        name="follow",
        description="Follow an account",
        arguments=[
            account_arg,
        ],
        require_auth=True,
    ),
    Command(
        name="unfollow",
        description="Unfollow an account",
        arguments=[
            account_arg,
        ],
        require_auth=True,
    ),
    Command(
        name="following",
        description="List accounts followed by the given account",
        arguments=[
            account_arg,
        ],
        require_auth=True,
    ),
    Command(
        name="followers",
        description="List accounts following the given account",
        arguments=[
            account_arg,
        ],
        require_auth=True,
    ),
    Command(
        name="mute",
        description="Mute an account",
        arguments=[
            account_arg,
        ],
        require_auth=True,
    ),
    Command(
        name="unmute",
        description="Unmute an account",
        arguments=[
            account_arg,
        ],
        require_auth=True,
    ),
    Command(
        name="block",
        description="Block an account",
        arguments=[
            account_arg,
        ],
        require_auth=True,
    ),
    Command(
        name="unblock",
        description="Unblock an account",
        arguments=[
            account_arg,
        ],
        require_auth=True,
    ),
]

TAG_COMMANDS = [
    Command(
        name="tags_followed",
        description="List hashtags you follow",
        arguments=[],
        require_auth=True,
    ),
    Command(
        name="tags_follow",
        description="Follow a hashtag",
        arguments=[tag_arg],
        require_auth=True,
    ),
    Command(
        name="tags_unfollow",
        description="Unfollow a hashtag",
        arguments=[tag_arg],
        require_auth=True,
    ),
]

COMMAND_GROUPS = [
    ("Authentication", AUTH_COMMANDS),
    ("TUI", TUI_COMMANDS),
    ("Read", READ_COMMANDS),
    ("Post", POST_COMMANDS),
    ("Status", STATUS_COMMANDS),
    ("Accounts", ACCOUNTS_COMMANDS),
    ("Hashtags", TAG_COMMANDS),
]

COMMANDS = list(chain(*[commands for _, commands in COMMAND_GROUPS]))


def print_usage():
    max_name_len = max(len(name) for name, _ in COMMAND_GROUPS)

    print_out("<green>{}</green>".format(CLIENT_NAME))
    print_out("<blue>v{}</blue>".format(__version__))

    for name, cmds in COMMAND_GROUPS:
        print_out("")
        print_out(name + ":")

        for cmd in cmds:
            cmd_name = cmd.name.ljust(max_name_len + 2)
            print_out("  <yellow>toot {}</yellow> {}".format(cmd_name, cmd.description))

    print_out("")
    print_out("To get help for each command run:")
    print_out("  <yellow>toot \\<command> --help</yellow>")
    print_out("")
    print_out("<green>{}</green>".format(CLIENT_WEBSITE))


def get_argument_parser(name, command):
    parser = ArgumentParser(
        prog='toot %s' % name,
        description=command.description,
        epilog=CLIENT_WEBSITE)

    combined_args = command.arguments + common_args
    if command.require_auth:
        combined_args += common_auth_args

    for args, kwargs in combined_args:
        parser.add_argument(*args, **kwargs)

    return parser


def run_command(app, user, name, args):
    command = next((c for c in COMMANDS if c.name == name), None)

    if not command:
        print_err(f"Unknown command '{name}'")
        print_out("Run <yellow>toot --help</yellow> to show a list of available commands.")
        return

    parser = get_argument_parser(name, command)
    parsed_args = parser.parse_args(args)

    # Override the active account if 'using' option is given
    if command.require_auth and parsed_args.using:
        user, app = config.get_user_app(parsed_args.using)
        if not user or not app:
            raise ConsoleError("User '{}' not found".format(parsed_args.using))

    if command.require_auth and (not user or not app):
        print_err("This command requires that you are logged in.")
        print_err("Please run `toot login` first.")
        return

    fn = commands.__dict__.get(name)

    if not fn:
        raise NotImplementedError("Command '{}' does not have an implementation.".format(name))

    return fn(app, user, parsed_args)


def main():
    if "--debugger" in sys.argv:
        initialize_debugger()

    # Enable debug logging if --debug is in args
    if "--debug" in sys.argv:
        filename = os.getenv("TOOT_LOG_FILE")
        logging.basicConfig(level=logging.DEBUG, filename=filename)
        logging.getLogger("urllib3").setLevel(logging.INFO)

    command_name = sys.argv[1] if len(sys.argv) > 1 else None
    args = sys.argv[2:]

    if not command_name or command_name == "--help":
        return print_usage()

    user, app = config.get_active_user_app()

    try:
        run_command(app, user, command_name, args)
    except (ConsoleError, ApiError) as e:
        print_err(str(e))
        sys.exit(1)
    except KeyboardInterrupt:
        pass<|MERGE_RESOLUTION|>--- conflicted
+++ resolved
@@ -170,20 +170,17 @@
         "action": 'store_true',
         "default": False,
     }),
-<<<<<<< HEAD
+    (["--verbose"], {
+        "help": "show extra detail in debug log; used with --debug",
+        "action": 'store_true',
+        "default": False,
+    }),
     (["--debugger"], {
         "help": "launch with vscode debugpy",
         "action": 'store_true',
         "default": False,
     }),
 
-=======
-    (["--verbose"], {
-        "help": "show extra detail in debug log; used with --debug",
-        "action": 'store_true',
-        "default": False,
-    }),
->>>>>>> 48770a31
 ]
 
 # Arguments added to commands which require authentication
